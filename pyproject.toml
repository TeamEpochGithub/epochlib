[project]
name = "epochalyst"
version = "0.3"
authors = [
    { name = "Jasper van Selm", email = "jmvanselm@gmail.com" },
    { name = "Ariel Ebersberger", email = "arielebersberger@gmail.com" },
    { name = "Tolga Kopar", email = "cahittolgakopar@gmail.com" },
    { name = "Jeffrey Lim", email = "jeffrey-lim@outlook.com" },
]
description = "This package contains the code for team Epoch's pipeline"
readme = "README.md"
requires-python = ">=3.10"
classifiers = [
    "Programming Language :: Python :: 3",
    "License :: OSI Approved :: MIT License",
    "Operating System :: OS Independent",
]
dependencies= [
    # Machine Learning Libraries
    "numpy>=1.22.4",

    # Parallel Processing Libraries
    # "dask>=2023.12.0",

    # Data Processing Libraries
    # "pandas>=1.3.0",
    # "polars",

    # Parquet
    # "pyarrow>=6.0.0",

    # PyTorch
    "torch>=2.1.0",

    # Agogos
<<<<<<< HEAD
    "agogos==0.4.0",
=======
    "agogos==0.4",
>>>>>>> 1f7d21c8
]<|MERGE_RESOLUTION|>--- conflicted
+++ resolved
@@ -33,9 +33,5 @@
     "torch>=2.1.0",
 
     # Agogos
-<<<<<<< HEAD
-    "agogos==0.4.0",
-=======
     "agogos==0.4",
->>>>>>> 1f7d21c8
 ]