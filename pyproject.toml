--- conflicted
+++ resolved
@@ -29,12 +29,8 @@
     "pyarrow>=6.0.0",
 
     # PyTorch
-<<<<<<< HEAD
-    "torch==2.2.1+cu118"
-=======
-    "torch==2.1.2+cu118",
+    "torch==2.2.1+cu118",
 
     # Agogos
-    "agogos>=0.1.0"
->>>>>>> e0b8e871
+    "agogos>=0.1.0",
 ]