[project]
name = "epochalyst"
<<<<<<< HEAD
version = "0.4"
=======
version = "0.3.7"
>>>>>>> 4fc7221f
authors = [
    { name = "Jasper van Selm", email = "jmvanselm@gmail.com" },
    { name = "Ariel Ebersberger", email = "arielebersberger@gmail.com" },
    { name = "Tolga Kopar", email = "cahittolgakopar@gmail.com" },
    { name = "Jeffrey Lim", email = "jeffrey-lim@outlook.com" },
    { name = "Hugo de Heer", email = "hugodeheer1234@gmail.com"},
    { name = "Emiel Witting", email = "emiel.witting@gmail.com"},
    { name = "Gregoire Dumont", email = "dumont.gregoire.a@gmail.com"},
    { name = "Kristóf Sandor", email = "emherk512@gmail.com"},
    { name = "Daniel De Dios Allegue", email = "danieldediosallegue@gmail.com"}
]
description = "Epochalyst is the base for Team Epoch competitions."
readme = "README.md"
license = {file = "LICENSE"}
requires-python = ">=3.10"
classifiers = [
    "Programming Language :: Python",
    "Programming Language :: Python :: 3",
    "Programming Language :: Python :: 3.10",
    "Programming Language :: Python :: 3.11",
    "Programming Language :: Python :: 3.12",
    "Programming Language :: Python :: 3 :: Only",
    "License :: OSI Approved :: MIT License",
    "Typing :: Typed",
    "Operating System :: OS Independent",
    "Intended Audience :: Developers"
]
dependencies = [
    "torch>=2.1.0",
    "agogos>=0.4",
    "joblib>=1.4.0",
    "annotated-types>=0.6.0",
    "typing-extensions>=4.9.0; python_version<'3.12'",
]

[project.optional-dependencies]
image = [
    "kornia>=0.7.2",
    "timm>=0.9.16",
]
numpy = [
    "numpy>=1.22.4, < 2",
]
pandas = [
    "pandas[performance, parquet]>=2.0.0",
]
dask = [
    "dask[dataframe]>=2024.2.1",
    "dask-expr>=0.5.3",
]
polars = [
    "polars>=0.20.22",
]

[project.urls]
Homepage = "https://teamepoch.ai/"
Documentation = "https://TeamEpochGithub.github.io/epochalyst/"
Repository = "https://github.com/TeamEpochGithub/epochalyst"
Download = "https://pypi.org/project/epochalyst/#files"
Issues = "https://github.com/TeamEpochGithub/epochalyst/issues"
"Release notes" = "https://github.com/TeamEpochGithub/epochalyst/releases"

[tool.rye]
managed = true
lock-with-sources = true
dev-dependencies = [
    "pre-commit>=3.7.1",
    "pytest>=8.1.1",
    "pytest-cov>=5.0.0",
    "sphinx>=7.2.6",
    "sphinx-autodoc-typehints>=2.0.0",
    "sphinxawesome-theme>=5.1.1",
    "myst-parser>=2.0.0",
    "pygit2>=1.14.1",
]

[build-system]
requires = ["hatchling"]
build-backend = "hatchling.build"

[tool.hatch.metadata]
allow-direct-references = true

[tool.hatch.build.targets.wheel]
packages = ["epochalyst"]

[tool.pydoclint]
style = "sphinx"
arg-type-hints-in-docstring = false
arg-type-hints-in-signature = true
skip-checking-short-docstrings = false
check-return-types = false
show-filenames-in-every-violation-message = true<|MERGE_RESOLUTION|>--- conflicted
+++ resolved
@@ -1,10 +1,6 @@
 [project]
 name = "epochalyst"
-<<<<<<< HEAD
 version = "0.4"
-=======
-version = "0.3.7"
->>>>>>> 4fc7221f
 authors = [
     { name = "Jasper van Selm", email = "jmvanselm@gmail.com" },
     { name = "Ariel Ebersberger", email = "arielebersberger@gmail.com" },
