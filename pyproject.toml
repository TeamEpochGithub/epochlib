[project]
name = "epochalyst"
version = "0.1.2"
authors = [
    { name = "Jasper van Selm", email = "jmvanselm@gmail.com" },
    { name = "Ariel Ebersberger", email = "arielebersberger@gmail.com" },
    { name = "Tolga Kopar", email = "cahittolgakopar@gmail.com" },
    { name = "Jeffrey Lim", email = "jeffrey-lim@outlook.com" },
]
description = "This package contains the code for team Epoch's pipeline"
readme = "README.md"
requires-python = ">=3.10"
classifiers = [
    "Programming Language :: Python :: 3",
    "License :: OSI Approved :: MIT License",
    "Operating System :: OS Independent",
]
dependencies= [
    # Machine Learning Libraries
    "numpy~=1.26.4",

    # Parallel Processing Libraries
    "dask~=2023.12.0",

    # Data Processing Libraries
    "pandas~=1.3.3",

    # Parquet
    "pyarrow~=6.0.0",

    # PyTorch
<<<<<<< HEAD
    "torch~=2.2.1",
=======
    "torch==2.2.1+cu118",
>>>>>>> eb4d38f6

    # Agogos
    "agogos~=0.2.0",
]<|MERGE_RESOLUTION|>--- conflicted
+++ resolved
@@ -29,11 +29,7 @@
     "pyarrow~=6.0.0",
 
     # PyTorch
-<<<<<<< HEAD
     "torch~=2.2.1",
-=======
-    "torch==2.2.1+cu118",
->>>>>>> eb4d38f6
 
     # Agogos
     "agogos~=0.2.0",
