"""TransformationBlock module than can be extended by implementing the custom_transform method."""
from abc import abstractmethod
from typing import Any

from agogos.transforming import Transformer

from epochalyst._core._caching._cacher import _CacheArgs, _Cacher
from epochalyst._core._logging._logger import _Logger
<<<<<<< HEAD
=======
from epochalyst._core._caching._cacher import _Cacher, CacheArgs
from abc import abstractmethod
>>>>>>> 1fc1a95c


class TransformationBlock(Transformer, _Cacher, _Logger):
    """The transformation block is a flexible block that allows for transformation of any data.

    Methods
    -------
    .. code-block:: python
        @abstractmethod
        def custom_transform(self, data: Any, **transform_args) -> Any: # Custom transformation implementation

        @abstractmethod
        def log_to_terminal(self, message: str) -> None: # Logs to terminal if implemented

        @abstractmethod
        def log_to_debug(self, message: str) -> None: # Logs to debugger if implemented

        @abstractmethod
        def log_to_warning(self, message: str) -> None: # Logs to warning if implemented

        @abstractmethod
        def log_to_external(self, message: dict[str, Any], **kwargs: Any) -> None: # Logs to external site

        @abstractmethod
        def external_define_metric(self, metric: str, metric_type: str) -> None: # Defines an external metric

        def transform(self, data: Any, cache_args: dict[str, Any] = {}, **transform_args: Any) -> Any: # Applies caching and calls custom_transform

    Usage:
    .. code-block:: python
        from epochalyst.pipeline.model.transformation.transformation_block import TransformationBlock

        class CustomTransformationBlock(TransformationBlock):
            def custom_transform(self, data: Any) -> Any:
                return data

            ....

        custom_transformation_block = CustomTransformationBlock()

        cache_args = {
            "output_data_type": "numpy_array",
            "storage_type": ".npy",
            "storage_path": "data/processed",
        }

        data = custom_transformation_block.transform(data, cache=cache_args)
    """

<<<<<<< HEAD
    def transform(self, data: Any, cache_args: _CacheArgs | None = None, **transform_args: Any) -> Any:  # noqa: ANN401
=======
    def transform(
        self, data: Any, cache_args: CacheArgs | None = None, **transform_args: Any
    ) -> Any:
>>>>>>> 1fc1a95c
        """Transform the input data using a custom method.

        :param data: The input data.
        :param cache_args: The cache arguments.
        :return: The transformed data.
        """
        if cache_args and self._cache_exists(
            name=self.get_hash(),
            cache_args=cache_args,
        ):
            self.log_to_terminal(
                f"Cache exists for {self.__class__} with hash: {self.get_hash()}. Using the cache.",
            )
            return self._get_cache(name=self.get_hash(), cache_args=cache_args)

        data = self.custom_transform(data, **transform_args)
        if cache_args:
            self._store_cache(name=self.get_hash(), data=data, cache_args=cache_args)
        return data

    @abstractmethod
    def custom_transform(self, data: Any, **transform_args: Any) -> Any:  # noqa: ANN401
        """Transform the input data using a custom method.

        :param data: The input data.
        :return: The transformed data.
        """
        raise NotImplementedError(
            f"Custom transform method not implemented for {self.__class__}",
        )<|MERGE_RESOLUTION|>--- conflicted
+++ resolved
@@ -1,16 +1,14 @@
 """TransformationBlock module than can be extended by implementing the custom_transform method."""
+from typing import Any
+from agogos.transforming import Transformer
+from epochalyst._core._logging._logger import _Logger
+from epochalyst._core._caching._cacher import _Cacher, CacheArgs
 from abc import abstractmethod
 from typing import Any
 
 from agogos.transforming import Transformer
 
-from epochalyst._core._caching._cacher import _CacheArgs, _Cacher
 from epochalyst._core._logging._logger import _Logger
-<<<<<<< HEAD
-=======
-from epochalyst._core._caching._cacher import _Cacher, CacheArgs
-from abc import abstractmethod
->>>>>>> 1fc1a95c
 
 
 class TransformationBlock(Transformer, _Cacher, _Logger):
@@ -60,13 +58,9 @@
         data = custom_transformation_block.transform(data, cache=cache_args)
     """
 
-<<<<<<< HEAD
-    def transform(self, data: Any, cache_args: _CacheArgs | None = None, **transform_args: Any) -> Any:  # noqa: ANN401
-=======
     def transform(
         self, data: Any, cache_args: CacheArgs | None = None, **transform_args: Any
     ) -> Any:
->>>>>>> 1fc1a95c
         """Transform the input data using a custom method.
 
         :param data: The input data.
