"""TorchTrainer is a module that allows for the training of Torch models."""
import copy
import functools
import gc
from collections.abc import Callable
from dataclasses import dataclass, field
from pathlib import Path
from typing import Annotated, Any, TypeVar

import numpy as np
import numpy.typing as npt
import torch
from annotated_types import Gt, Interval
from torch import Tensor, nn
from torch.optim import Optimizer
from torch.optim.lr_scheduler import LRScheduler
from torch.utils.data import DataLoader, Dataset, TensorDataset
from tqdm import tqdm

from epochalyst._core._pipeline._custom_data_parallel import _CustomDataParallel
from epochalyst.logging.section_separator import print_section_separator
from epochalyst.pipeline.model.training.training_block import TrainingBlock

T = TypeVar("T", bound=Dataset)  # type: ignore[type-arg]
T_co = TypeVar("T_co", covariant=True)


@dataclass
class TorchTrainer(TrainingBlock):
    """Abstract class for torch trainers, override necessary functions for custom implementation.

    Parameters
    ----------
    - `model` (nn.Module): The model to train.
    - `optimizer` (functools.partial[Optimizer]): Optimizer to use for training.
    - `criterion` (nn.Module): Criterion to use for training.
    - `scheduler` (Callable[[Optimizer], LRScheduler] | None): Scheduler to use for training.
    - `epochs` (int): Number of epochs
    - `batch_size` (int): Batch size
    - `patience` (int): Patience for early stopping
    - `test_size` (float): Relative size of the test set
<<<<<<< HEAD
    - `to_predict` (str): Whether to predict on the test set, all data or none
    - `model_name` (str): Name of the model
=======
    - `n_folds` (float): Number of folds for cross validation (0 for train full,
    - `fold` (int): Fold number
>>>>>>> af93b7fe

    Methods
    -------
    .. code-block:: python
        @abstractmethod
        def log_to_terminal(self, message: str) -> None:
            # Logs to terminal if implemented

        @abstractmethod
        def log_to_debug(self, message: str) -> None:
            # Logs to debugger if implemented

        @abstractmethod
        def log_to_warning(self, message: str) -> None:
            # Logs to warning if implemented

        @abstractmethod
        def log_to_external(self, message: dict[str, Any], **kwargs: Any) -> None:
            # Logs to external site

        @abstractmethod
        def external_define_metric(self, metric: str, metric_type: str) -> None:
            # Defines an external metric

        def train(self, x: Any, y: Any, cache_args: dict[str, Any] = {}, **train_args: Any) -> tuple[Any, Any]:
            # Applies caching and calls custom_train, overridding removes caching

        def predict(self, x: Any, cache_args: dict[str, Any] = {}, **pred_args: Any) -> Any:
            # Applies caching and calls custom_predict, overridding removes caching

        def custom_train(self, x: Any, y: Any, **train_args: Any) -> tuple[Any, Any]:
            # Implements torch training. If you are going to override this method and not use any other functionality, inherit from TrainingBlock.

        def custom_predict(self, x: Any, **pred_args: Any) -> Any:
            # Implements torch prediction. If you are going to override this method and not use any other functionality, inherit from TrainingBlock.

        def predict_on_loader(loader: DataLoader[tuple[Tensor, ...]]) -> npt.NDArray[np.float32]:
            # Predict using a dataloader.

        def create_datasets(
            x: npt.NDArray[np.float32], y: npt.NDArray[np.float32], train_indices: list[int], test_indices: list[int], cache_size: int = -1
        ) -> tuple[Dataset[tuple[Tensor, ...]], Dataset[tuple[Tensor, ...]]]:
            # Create the datasets for training and validation.

        def create_prediction_dataset(x: npt.NDArray[np.float32]) -> Dataset[tuple[Tensor, ...]]:
            # Create the prediction dataset.

        def create_dataloaders(
            train_dataset: Dataset[tuple[Tensor, ...]], test_dataset: Dataset[tuple[Tensor, ...]]
        ) -> tuple[DataLoader[tuple[Tensor, ...]], DataLoader[tuple[Tensor, ...]]]:
            # Create the dataloaders for training and validation.

        def update_model_directory(model_directory: str) -> None:
            # Update the model directory for caching (default: tm).

    Usage:
    .. code-block:: python
        from epochalyst.pipeline.model.training.torch_trainer import TorchTrainer
        from torch import nn
        from torch.optim import Adam
        from torch.optim.lr_scheduler import StepLR
        from torch.nn import MSELoss

        class MyTorchTrainer(TorchTrainer):

            def log_to_terminal(self, message: str) -> None:

            ....

        model = nn.Sequential(nn.Linear(1, 1))
        optimizer = functools.partial(Adam, lr=0.01)
        criterion = MSELoss()
        scheduler = functools.partial(StepLR, step_size=1, gamma=0.1)
        epochs = 10
        batch_size = 32
        patience = 5
        test_size = 0.2

        trainer = MyTorchTrainer(model=model, optimizer=optimizer, criterion=criterion, scheduler=scheduler,
                                 epochs=epochs, batch_size=batch_size, patience=patience, test_size=test_size)

        x, y = trainer.train(x, y)
        x = trainer.predict(x)
    """

    model: nn.Module
    optimizer: functools.partial[Optimizer]
    criterion: nn.Module
    scheduler: Callable[[Optimizer], LRScheduler] | None = None
    epochs: Annotated[int, Gt(0)] = 10
    batch_size: Annotated[int, Gt(0)] = 32
    patience: Annotated[int, Gt(0)] = 5
    test_size: Annotated[float, Interval(ge=0, le=1)] = 0.2  # Hashing purposes
    to_predict: str = "test"
    model_name: str = "MODEL_NAME_NOT_SPECIFIED"  # No spaces allowed

    _fold: int = field(default=-1, init=False, repr=False, compare=False)
    n_folds: float = field(default=-1, init=True, repr=False, compare=False)

    def __post_init__(self) -> None:
        """Post init method for the TorchTrainer class."""
<<<<<<< HEAD

        # Make sure to_predict is either "test" or "all" or "none"
        if self.to_predict not in ["test", "all", "none"]:
            raise ValueError("to_predict should be either 'test', 'all' or 'none'")

=======
        if self.n_folds == -1:
            raise ValueError(
                "Please specify the number of folds for cross validation or set n_folds to 0 for train full.",
            )
>>>>>>> af93b7fe
        self.save_model_to_disk = True
        self.model_directory = "tm"
        self.best_model_state_dict: dict[Any, Any] = {}

        # Set optimizer
        self.initialized_optimizer = self.optimizer(self.model.parameters())

        # Set scheduler
        self.initialized_scheduler: LRScheduler | None
        if self.scheduler is not None:
            self.initialized_scheduler = self.scheduler(self.initialized_optimizer)
        else:
            self.initialized_scheduler = None

        # Set the device
        self.device = torch.device("cuda" if torch.cuda.is_available() else "cpu")
        self.log_to_terminal(f"Setting device: {self.device}")

        # If multiple GPUs are available, distribute batch size over the GPUs
        if torch.cuda.device_count() > 1:
            self.log_to_terminal(f"Using {torch.cuda.device_count()} GPUs")
            self.model = _CustomDataParallel(self.model)

        self.model.to(self.device)

        # Early stopping
        self.last_val_loss = np.inf
        self.lowest_val_loss = np.inf

        # Check validity of model_name
        if " " in self.model_name:
            raise ValueError("Spaces in model_name not allowed")

        super().__post_init__()

    def custom_train(self, x: npt.NDArray[np.float32], y: npt.NDArray[np.float32], **train_args: Any) -> tuple[npt.NDArray[np.float32], npt.NDArray[np.float32]]:
        """Train the model.

        :param x: The input to the system.
        :param y: The expected output of the system.
        :param train_args: The keyword arguments.
            - train_indices: The indices to train on.
            - test_indices: The indices to test on.
            - save_model: Whether to save the model.
            - fold: Fold number if running cv.
        :return: The input and output of the system.
        """
        train_indices = train_args.get("train_indices")
        if train_indices is None:
            raise ValueError("train_indices not provided")
        test_indices = train_args.get("test_indices")
        if test_indices is None:
            raise ValueError("test_indices not provided")
        save_model = train_args.get("save_model", True)
        self._fold = train_args.get("fold", -1)

        self.save_model_to_disk = save_model

        # Create datasets
        train_dataset, test_dataset = self.create_datasets(
            x,
            y,
            train_indices,
            test_indices,
        )

        # Create dataloaders
        train_loader, test_loader = self.create_dataloaders(train_dataset, test_dataset)

<<<<<<< HEAD
=======
        concat_dataset: Dataset[Any] = self._concat_datasets(
            train_dataset,
            test_dataset,
            train_indices,
            test_indices,
        )
        pred_dataloader = DataLoader(
            concat_dataset,
            batch_size=self.batch_size,
            shuffle=False,
            collate_fn=(
                collate_fn if hasattr(concat_dataset, "__getitems__") else None  # type: ignore[arg-type]
            ),
        )

>>>>>>> af93b7fe
        if self._model_exists():
            self.log_to_terminal(
                f"Model exists in {self.model_directory}/{self.get_hash()}.pt, loading model",
            )
            self._load_model()
            # Return the predictions
<<<<<<< HEAD

            return self._predict_after_train(
                x, y, train_dataset, test_dataset, train_indices, test_indices
            )
=======
            return self.predict_on_loader(pred_dataloader), y
>>>>>>> af93b7fe

        self.log_to_terminal(f"Training model: {self.model.__class__.__name__}")
        self.log_to_debug(f"Training model: {self.model.__class__.__name__}")

        # Train the model
        self.log_to_terminal(f"Training model for {self.epochs} epochs")

        train_losses: list[float] = []
        val_losses: list[float] = []

        self.lowest_val_loss = np.inf
        if len(test_loader) == 0:
            self.log_to_warning(
                f"Doing train full, model will be trained for {self.epochs} epochs",
            )

        self._training_loop(
            train_loader,
            test_loader,
            train_losses,
            val_losses,
            self._fold,
        )

        self.log_to_terminal(
            f"Done training the model: {self.model.__class__.__name__}",
        )

        # Revert to the best model
        if self.best_model_state_dict:
            self.log_to_terminal(
                f"Reverting to model with best validation loss {self.lowest_val_loss}",
            )
            self.model.load_state_dict(self.best_model_state_dict)

        if save_model:
            self._save_model()

<<<<<<< HEAD
        return self._predict_after_train(
            x, y, train_dataset, test_dataset, train_indices, test_indices
        )

    def _predict_after_train(
        self,
        x: npt.NDArray[np.float32],
        y: npt.NDArray[np.float32],
        train_dataset: Dataset[Any],
        test_dataset: Dataset[Any],
        train_indices: list[int],
        test_indices: list[int],
    ) -> tuple[npt.NDArray[np.float32], npt.NDArray[np.float32]]:
        """Predict after training the model.

        :param x: The input to the system.
        :param y: The expected output of the system.
        :param train_dataset: The training dataset.
        :param test_dataset: The test dataset.
        :param train_indices: The indices to train on.
        :param test_indices: The indices to test on.

        :return: The predictions and the expected output.
        """
        match self.to_predict:
            case "all":
                concat_dataset: Dataset[Any] = self._concat_datasets(
                    train_dataset, test_dataset, train_indices, test_indices
                )
                pred_dataloader = DataLoader(
                    concat_dataset,
                    batch_size=self.batch_size,
                    shuffle=False,
                    collate_fn=(
                        collate_fn if hasattr(concat_dataset, "__getitems__") else None  # type: ignore[arg-type]
                    ),
                )
                return self.predict_on_loader(pred_dataloader), y
            case "test":
                train_loader, test_loader = self.create_dataloaders(
                    train_dataset, test_dataset
                )
                return self.predict_on_loader(test_loader), y[test_indices]
            case "none":
                return x, y
            case _:
                raise ValueError("to_predict should be either 'test', 'all' or 'none")
=======
        return self.predict_on_loader(pred_dataloader), y
>>>>>>> af93b7fe

    def custom_predict(self, x: Any, **pred_args: Any) -> npt.NDArray[np.float32]:  # noqa: ANN401
        """Predict on the test data.

        :param x: The input to the system.
        :return: The output of the system.
        """
        self._load_model()

        print_section_separator(f"Predicting model: {self.model.__class__.__name__}")
        self.log_to_debug(f"Predicting model: {self.model.__class__.__name__}")

        # Parse pred_args
        curr_batch_size = pred_args.get("batch_size", self.batch_size)

        # Create dataset
        pred_dataset = self.create_prediction_dataset(x)
        pred_dataloader = DataLoader(
            pred_dataset,
            batch_size=curr_batch_size,
            shuffle=False,
            collate_fn=(collate_fn if hasattr(pred_dataset, "__getitems__") else None),  # type: ignore[arg-type]
        )

<<<<<<< HEAD
        # Predict
        return self.predict_on_loader(pred_dataloader)

    def predict_on_loader(
        self, loader: DataLoader[tuple[Tensor, ...]]
=======
        # Predict with a single model, n_folds lower than 1 means a single test size, no CV
        if self.n_folds < 1 or pred_args.get("use_single_model", False):
            self._load_model()
            return self.predict_on_loader(pred_dataloader)

        # Ensemble the fold models:
        predictions = []
        for i in range(int(self.n_folds)):
            self.log_to_terminal(f"Predicting with model fold {i + 1}/{self.n_folds}")
            self._fold = i  # set the fold, which updates the hash
            self._load_model()  # load the model for this fold
            predictions.append(self.predict_on_loader(pred_dataloader))

        # Average the predictions using numpy
        test_predictions = np.array(predictions)

        return np.mean(test_predictions, axis=0)

    def predict_on_loader(
        self,
        loader: DataLoader[tuple[Tensor, ...]],
>>>>>>> af93b7fe
    ) -> npt.NDArray[np.float32]:
        """Predict on the loader.

        :param loader: The loader to predict on.
        :return: The predictions.
        """
        self.log_to_terminal("Predicting on the test data")
        self.model.eval()
        predictions = []
        # Create a new dataloader from the dataset of the input dataloader with collate_fn
        loader = DataLoader(
            loader.dataset,
            batch_size=loader.batch_size,
            shuffle=False,
            collate_fn=(
                collate_fn if hasattr(loader.dataset, "__getitems__") else None  # type: ignore[arg-type]
            ),
        )
        with torch.no_grad(), tqdm(loader, unit="batch", disable=False) as tepoch:
            for data in tepoch:
                X_batch = data[0].to(self.device).float()

                y_pred = self.model(X_batch).cpu().numpy()
                predictions.extend(y_pred)

        self.log_to_terminal("Done predicting")
        return np.array(predictions)
<<<<<<< HEAD
=======

    def get_hash(self) -> str:
        """Get the hash of the block.

        Override the get_hash method to include the fold number in the hash.

        :return: The hash of the block.
        """
        result = f"{self._hash}_{self.n_folds}"
        if self._fold != -1:
            result += f"_f{self._fold}"
        return result
>>>>>>> af93b7fe

    def create_datasets(
        self,
        x: npt.NDArray[np.float32],
        y: npt.NDArray[np.float32],
        train_indices: list[int],
        test_indices: list[int],
    ) -> tuple[Dataset[tuple[Tensor, ...]], Dataset[tuple[Tensor, ...]]]:
        """Create the datasets for training and validation.

        :param x: The input data.
        :param y: The target variable.
        :param train_indices: The indices to train on.
        :param test_indices: The indices to test on.
        :return: The training and validation datasets.
        """
        train_dataset = TensorDataset(
            torch.tensor(x[train_indices]),
            torch.tensor(y[train_indices]),
        )
        test_dataset = TensorDataset(
            torch.tensor(x[test_indices]),
            torch.tensor(y[test_indices]),
        )

        return train_dataset, test_dataset

    def create_prediction_dataset(
        self,
        x: npt.NDArray[np.float32],
    ) -> Dataset[tuple[Tensor, ...]]:
        """Create the prediction dataset.

        :param x: The input data.
        :return: The prediction dataset.
        """
        return TensorDataset(torch.tensor(x))

    def create_dataloaders(
        self,
        train_dataset: Dataset[tuple[Tensor, ...]],
        test_dataset: Dataset[tuple[Tensor, ...]],
    ) -> tuple[DataLoader[tuple[Tensor, ...]], DataLoader[tuple[Tensor, ...]]]:
        """Create the dataloaders for training and validation.

        :param train_dataset: The training dataset.
        :param test_dataset: The validation dataset.
        :return: The training and validation dataloaders.
        """
        train_loader = DataLoader(
            train_dataset,
            batch_size=self.batch_size,
            shuffle=True,
            collate_fn=(collate_fn if hasattr(train_dataset, "__getitems__") else None),  # type: ignore[arg-type]
        )
        test_loader = DataLoader(
            test_dataset,
            batch_size=self.batch_size,
            shuffle=False,
            collate_fn=(collate_fn if hasattr(test_dataset, "__getitems__") else None),  # type: ignore[arg-type]
        )
        return train_loader, test_loader

    def update_model_directory(self, model_directory: str) -> None:
        """Update the model directory.

        :param model_directory: The model directory.
        """
        self.model_directory = model_directory

    def save_model_to_external(self) -> None:
        """Save model to external database."""
        self.log_to_warning(
            "Saving model to external is not implemented for TorchTrainer, if you want uploaded models. Please overwrite",
        )

    def _training_loop(
        self,
        train_loader: DataLoader[tuple[Tensor, ...]],
        test_loader: DataLoader[tuple[Tensor, ...]],
        train_losses: list[float],
        val_losses: list[float],
        fold: int = -1,
    ) -> None:
        """Training loop for the model.

        :param train_loader: Dataloader for the testing data.
        :param test_loader: Dataloader for the training data. (can be empty)
        :param train_losses: List of train losses.
        :param val_losses: List of validation losses.
        """
        fold_no = ""

        if fold > -1:
            fold_no = f"_{fold}"

        self.external_define_metric(f"Training/Train Loss{fold_no}", "epoch")
        self.external_define_metric(f"Validation/Validation Loss{fold_no}", "epoch")

        for epoch in range(self.epochs):
            # Train using train_loader
            train_loss = self._train_one_epoch(train_loader, epoch)
            self.log_to_debug(f"Epoch {epoch} Train Loss: {train_loss}")
            train_losses.append(train_loss)

            # Log train loss
            self.log_to_external(
                message={
                    f"Training/Train Loss{fold_no}": train_losses[-1],
                    "epoch": epoch,
                },
            )

            # Compute validation loss
            if len(test_loader) > 0:
                self.last_val_loss = self._val_one_epoch(
                    test_loader,
                    desc=f"Epoch {epoch} Valid",
                )
                self.log_to_debug(f"Epoch {epoch} Valid Loss: {self.last_val_loss}")
                val_losses.append(self.last_val_loss)

                # Log validation loss and plot train/val loss against each other
                self.log_to_external(
                    message={
                        f"Validation/Validation Loss{fold_no}": val_losses[-1],
                        "epoch": epoch,
                    },
                )

                self.log_to_external(
                    message={
                        "type": "wandb_plot",
                        "plot_type": "line_series",
                        "data": {
                            "xs": list(
                                range(epoch + 1),
                            ),  # Ensure it's a list, not a range object
                            "ys": [train_losses, val_losses],
                            "keys": [f"Train{fold_no}", f"Validation{fold_no}"],
                            "title": f"Training/Loss{fold_no}",
                            "xname": "Epoch",
                        },
                    },
                )

                # Early stopping
                if self._early_stopping():
                    self.log_to_external(
                        message={f"Epochs{fold_no}": (epoch + 1) - self.patience},
                    )
                    break

            # Log the trained epochs to wandb if we finished training
            self.log_to_external(message={f"Epochs{fold_no}": epoch + 1})

    def _train_one_epoch(
        self,
        dataloader: DataLoader[tuple[Tensor, ...]],
        epoch: int,
    ) -> float:
        """Train the model for one epoch.

        :param dataloader: Dataloader for the training data.
        :param epoch: Epoch number.
        :return: Average loss for the epoch.
        """
        losses = []
        self.model.train()
        pbar = tqdm(
            dataloader,
            unit="batch",
            desc=f"Epoch {epoch} Train ({self.initialized_optimizer.param_groups[0]['lr']})",
        )
        for batch in pbar:
            X_batch, y_batch = batch
            X_batch = X_batch.to(self.device).float()
            y_batch = y_batch.to(self.device).float()

            # Forward pass
            y_pred = self.model(X_batch).squeeze(1)
            loss = self.criterion(y_pred, y_batch)

            # Backward pass
            self.initialized_optimizer.zero_grad()
            loss.backward()
            self.initialized_optimizer.step()

            # Print tqdm
            losses.append(loss.item())
            pbar.set_postfix(loss=sum(losses) / len(losses))

        # Step the scheduler
        if self.initialized_scheduler is not None:
            self.initialized_scheduler.step(epoch=epoch)

        # Remove the cuda cache
        torch.cuda.empty_cache()
        gc.collect()

        return sum(losses) / len(losses)

    def _val_one_epoch(
        self,
        dataloader: DataLoader[tuple[Tensor, ...]],
        desc: str,
    ) -> float:
        """Compute validation loss of the model for one epoch.

        :param dataloader: Dataloader for the testing data.
        :param desc: Description for the tqdm progress bar.
        :return: Average loss for the epoch.
        """
        losses = []
        self.model.eval()
        pbar = tqdm(dataloader, unit="batch")
        with torch.no_grad():
            for batch in pbar:
                X_batch, y_batch = batch
                X_batch = X_batch.to(self.device).float()
                y_batch = y_batch.to(self.device).float()

                # Forward pass
                y_pred = self.model(X_batch).squeeze(1)
                loss = self.criterion(y_pred, y_batch)

                # Print losses
                losses.append(loss.item())
                pbar.set_description(desc=desc)
                pbar.set_postfix(loss=sum(losses) / len(losses))
        return sum(losses) / len(losses)

    def _save_model(self) -> None:
        """Save the model in the model_directory folder."""
        self.log_to_terminal(
            f"Saving model to {self.model_directory}/{self.get_hash()}.pt",
        )
        path = Path(self.model_directory)
        if not Path.exists(path):
            Path.mkdir(path)

        torch.save(self.model, f"{self.model_directory}/{self.get_hash()}.pt")
        self.log_to_terminal(
            f"Model saved to {self.model_directory}/{self.get_hash()}.pt",
        )
        self.save_model_to_external()

    def _load_model(self) -> None:
        """Load the model from the model_directory folder."""
        # Check if the model exists
        if not Path(f"{self.model_directory}/{self.get_hash()}.pt").exists():
            raise FileNotFoundError(
                f"Model not found in {self.model_directory}/{self.get_hash()}.pt",
            )

        # Load model
        self.log_to_terminal(
            f"Loading model from {self.model_directory}/{self.get_hash()}.pt",
        )
        checkpoint = torch.load(f"{self.model_directory}/{self.get_hash()}.pt")

        # Load the weights from the checkpoint
        if isinstance(checkpoint, nn.DataParallel):
            model = checkpoint.module
        else:
            model = checkpoint

        # Set the current model to the loaded model
        if isinstance(self.model, nn.DataParallel):
            self.model.module.load_state_dict(model.state_dict())
        else:
            self.model.load_state_dict(model.state_dict())

        self.log_to_terminal(
            f"Model loaded from {self.model_directory}/{self.get_hash()}.pt",
        )

    def _model_exists(self) -> bool:
        """Check if the model exists in the model_directory folder."""
        return Path(f"{self.model_directory}/{self.get_hash()}.pt").exists() and self.save_model_to_disk

    def _early_stopping(self) -> bool:
        """Check if early stopping should be performed.

        :return: Whether to perform early stopping.
        """
        # Store the best model so far based on validation loss
        if self.patience != -1:
            if self.last_val_loss < self.lowest_val_loss:
                self.lowest_val_loss = self.last_val_loss
                self.best_model_state_dict = copy.deepcopy(self.model.state_dict())
                self.early_stopping_counter = 0
            else:
                self.early_stopping_counter += 1
                if self.early_stopping_counter >= self.patience:
                    self.log_to_terminal(
                        f"Early stopping after {self.early_stopping_counter} epochs",
                    )
                    return True
        return False

    def _concat_datasets(
        self,
        train_dataset: T,
        test_dataset: T,
        train_indices: list[int] | npt.NDArray[np.int32],
        test_indices: list[int] | npt.NDArray[np.int32],
    ) -> Dataset[T_co]:
        """Concatenate the training and test datasets according to original order specified by train_indices and test_indices.

        :param train_dataset: The training dataset.
        :param test_dataset: The test dataset.
        :param train_indices: The indices for the training data.
        :param test_indices: The indices for the test data.
        :return: A new dataset containing the concatenated data in the original order.
        """
        return TrainTestDataset(
<<<<<<< HEAD
            train_dataset, test_dataset, list(train_indices), list(test_indices)
=======
            train_dataset,
            test_dataset,
            train_indices,
            test_indices,
>>>>>>> af93b7fe
        )


def collate_fn(batch: tuple[Tensor, ...]) -> tuple[Tensor, ...]:
    """Collate function for the dataloader.

    :param batch: The batch to collate.
    :return: Collated batch.
    """
    X, y = batch
    return X, y


class TrainTestDataset(Dataset[T_co]):
    """Dataset as a concatenation of multiple datasets.

    This class is useful to assemble different existing datasets.

    :param train_dataset: The train dataset
    :param test_dataset: The test dataset
    :param train_indices: The train indices
    :param test_indices: The test indices
    """

    train_dataset: Dataset[T_co]
    test_dataset: Dataset[T_co]
    train_indices: list[int]
    test_indices: list[int]

    def __init__(
        self,
        train_dataset: Dataset[T_co],
        test_dataset: Dataset[T_co],
        train_indices: list[int],
        test_indices: list[int],
    ) -> None:
        """Initialize TrainTestDataset.

        :param train_dataset: The train dataset.
        :param test_dataset: The test dataset.
        :param train_indices: The train indices.
        :param test_indices: The test indices.
        """
        super().__init__()
        if len(train_dataset) != len(train_indices):  # type: ignore[arg-type]
            raise ValueError("Train_dataset should be the same length as train_indices")
        if len(test_dataset) != len(test_indices):  # type: ignore[arg-type]
            raise ValueError("Test_dataset should be the same length as test_indices")
        self.train_dataset = train_dataset
        self.test_dataset = test_dataset
        self.train_indices = train_indices
        self.test_indices = test_indices

    def __len__(self) -> int:
        """Get the length of the dataset.

        :return: The length of the dataset.
        """
        return len(self.train_dataset) + len(self.test_dataset)  # type: ignore[arg-type]

    def __getitem__(self, idx: int) -> T_co:
        """Get the item at an idx.

        :param idx: Index to retrieve.
        :return: Value to return.
        """
        if idx < 0:
            if -idx > len(self):
                raise ValueError(
                    "absolute value of index should not exceed dataset length",
                )
            idx = len(self) + idx

        item = self.train_dataset[0]

        if idx in self.train_indices:
            train_index = self.train_indices.index(idx)
            item = self.train_dataset[train_index]
        else:
            test_index = self.test_indices.index(idx)
            item = self.test_dataset[test_index]

        return item<|MERGE_RESOLUTION|>--- conflicted
+++ resolved
@@ -39,13 +39,10 @@
     - `batch_size` (int): Batch size
     - `patience` (int): Patience for early stopping
     - `test_size` (float): Relative size of the test set
-<<<<<<< HEAD
     - `to_predict` (str): Whether to predict on the test set, all data or none
     - `model_name` (str): Name of the model
-=======
     - `n_folds` (float): Number of folds for cross validation (0 for train full,
     - `fold` (int): Fold number
->>>>>>> af93b7fe
 
     Methods
     -------
@@ -147,18 +144,14 @@
 
     def __post_init__(self) -> None:
         """Post init method for the TorchTrainer class."""
-<<<<<<< HEAD
-
         # Make sure to_predict is either "test" or "all" or "none"
         if self.to_predict not in ["test", "all", "none"]:
             raise ValueError("to_predict should be either 'test', 'all' or 'none'")
 
-=======
         if self.n_folds == -1:
             raise ValueError(
                 "Please specify the number of folds for cross validation or set n_folds to 0 for train full.",
             )
->>>>>>> af93b7fe
         self.save_model_to_disk = True
         self.model_directory = "tm"
         self.best_model_state_dict: dict[Any, Any] = {}
@@ -228,38 +221,21 @@
         # Create dataloaders
         train_loader, test_loader = self.create_dataloaders(train_dataset, test_dataset)
 
-<<<<<<< HEAD
-=======
-        concat_dataset: Dataset[Any] = self._concat_datasets(
-            train_dataset,
-            test_dataset,
-            train_indices,
-            test_indices,
-        )
-        pred_dataloader = DataLoader(
-            concat_dataset,
-            batch_size=self.batch_size,
-            shuffle=False,
-            collate_fn=(
-                collate_fn if hasattr(concat_dataset, "__getitems__") else None  # type: ignore[arg-type]
-            ),
-        )
-
->>>>>>> af93b7fe
         if self._model_exists():
             self.log_to_terminal(
                 f"Model exists in {self.model_directory}/{self.get_hash()}.pt, loading model",
             )
             self._load_model()
             # Return the predictions
-<<<<<<< HEAD
 
             return self._predict_after_train(
-                x, y, train_dataset, test_dataset, train_indices, test_indices
+                x,
+                y,
+                train_dataset,
+                test_dataset,
+                train_indices,
+                test_indices,
             )
-=======
-            return self.predict_on_loader(pred_dataloader), y
->>>>>>> af93b7fe
 
         self.log_to_terminal(f"Training model: {self.model.__class__.__name__}")
         self.log_to_debug(f"Training model: {self.model.__class__.__name__}")
@@ -298,9 +274,13 @@
         if save_model:
             self._save_model()
 
-<<<<<<< HEAD
         return self._predict_after_train(
-            x, y, train_dataset, test_dataset, train_indices, test_indices
+            x,
+            y,
+            train_dataset,
+            test_dataset,
+            train_indices,
+            test_indices,
         )
 
     def _predict_after_train(
@@ -326,7 +306,10 @@
         match self.to_predict:
             case "all":
                 concat_dataset: Dataset[Any] = self._concat_datasets(
-                    train_dataset, test_dataset, train_indices, test_indices
+                    train_dataset,
+                    test_dataset,
+                    train_indices,
+                    test_indices,
                 )
                 pred_dataloader = DataLoader(
                     concat_dataset,
@@ -339,16 +322,14 @@
                 return self.predict_on_loader(pred_dataloader), y
             case "test":
                 train_loader, test_loader = self.create_dataloaders(
-                    train_dataset, test_dataset
+                    train_dataset,
+                    test_dataset,
                 )
                 return self.predict_on_loader(test_loader), y[test_indices]
             case "none":
                 return x, y
             case _:
                 raise ValueError("to_predict should be either 'test', 'all' or 'none")
-=======
-        return self.predict_on_loader(pred_dataloader), y
->>>>>>> af93b7fe
 
     def custom_predict(self, x: Any, **pred_args: Any) -> npt.NDArray[np.float32]:  # noqa: ANN401
         """Predict on the test data.
@@ -373,19 +354,6 @@
             collate_fn=(collate_fn if hasattr(pred_dataset, "__getitems__") else None),  # type: ignore[arg-type]
         )
 
-<<<<<<< HEAD
-        # Predict
-        return self.predict_on_loader(pred_dataloader)
-
-    def predict_on_loader(
-        self, loader: DataLoader[tuple[Tensor, ...]]
-=======
-        # Predict with a single model, n_folds lower than 1 means a single test size, no CV
-        if self.n_folds < 1 or pred_args.get("use_single_model", False):
-            self._load_model()
-            return self.predict_on_loader(pred_dataloader)
-
-        # Ensemble the fold models:
         predictions = []
         for i in range(int(self.n_folds)):
             self.log_to_terminal(f"Predicting with model fold {i + 1}/{self.n_folds}")
@@ -401,7 +369,6 @@
     def predict_on_loader(
         self,
         loader: DataLoader[tuple[Tensor, ...]],
->>>>>>> af93b7fe
     ) -> npt.NDArray[np.float32]:
         """Predict on the loader.
 
@@ -429,8 +396,6 @@
 
         self.log_to_terminal("Done predicting")
         return np.array(predictions)
-<<<<<<< HEAD
-=======
 
     def get_hash(self) -> str:
         """Get the hash of the block.
@@ -443,7 +408,6 @@
         if self._fold != -1:
             result += f"_f{self._fold}"
         return result
->>>>>>> af93b7fe
 
     def create_datasets(
         self,
@@ -761,14 +725,10 @@
         :return: A new dataset containing the concatenated data in the original order.
         """
         return TrainTestDataset(
-<<<<<<< HEAD
-            train_dataset, test_dataset, list(train_indices), list(test_indices)
-=======
             train_dataset,
             test_dataset,
-            train_indices,
-            test_indices,
->>>>>>> af93b7fe
+            list(train_indices),
+            list(test_indices),
         )
 
 
