--- conflicted
+++ resolved
@@ -2,12 +2,9 @@
 import copy
 import functools
 import gc
-<<<<<<< HEAD
+
 from dataclasses import dataclass, field
-=======
 from collections.abc import Callable
-from dataclasses import dataclass
->>>>>>> 84948be4
 from pathlib import Path
 from typing import Annotated, Any, TypeVar
 
@@ -145,15 +142,11 @@
 
     def __post_init__(self) -> None:
         """Post init method for the TorchTrainer class."""
-<<<<<<< HEAD
 
         if self.n_folds == -1:
             raise ValueError(
                 "Please specify the number of folds for cross validation or set n_folds to 0 for train full."
             )
-
-=======
->>>>>>> 84948be4
         self.save_model_to_disk = True
         self.model_directory = "tm"
         self.best_model_state_dict: dict[Any, Any] = {}
