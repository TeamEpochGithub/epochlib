from abc import abstractmethod
from typing import Any
<<<<<<< HEAD
=======
from agogos.training import Trainer
>>>>>>> 96282992

from joblib import hash

from dataclasses import dataclass

from epochalyst.pipeline.model.training.training_block import TrainingBlock


@dataclass
class PretrainBlock(TrainingBlock):
    """Pretrain block class

    ### Parameters
    test_size : float
    """

    test_size: float = 0.2

    def __post_init__(self) -> None:
        """Post init method for the PretrainBlock class."""
        super().__post_init__()

    @abstractmethod
    def train(
        self,
        x: Any,
        y: Any,
        train_indices: list[int],
        *,
        save_pretrain: bool = True,
        save_pretrain_with_split: bool = False,
    ) -> tuple[Any, Any]:
        """Train pretrain block method.

        :param x: The input to the system.
        :param y: The expected output of the system.
        :param train_indices: The indices to train on.
        :param save_pretrain: Whether to save the pretrain.
        :param save_pretrain_with_split: Whether to save the pretrain with a cross validation split."""
        raise NotImplementedError(
            f"Train method not implemented for {self.__class__.__name__}"
        )

    @abstractmethod
    def predict(self, x: Any) -> Any:
        """Predict pretrain block method.

        :param x: The input to the system.
        :return: The output of the system."""
        raise NotImplementedError(
            f"Predict method not implemented for {self.__class__.__name__}"
        )

    @abstractmethod
    def save_pretrain(self, x: Any) -> Any:
        """Save pretrain output.

        :param x: The input to the system."""
        raise NotImplementedError(
            f"Save pretrain method not implemented for {self.__class__.__name__}"
        )

    def train_split_hash(self, train_indices: list[int]) -> str:
        """Split the hash on train split

        :param train_indices: Train indices
        :return: Split hash
        """
        self._hash = hash(self.get_hash() + str(train_indices))
        return self._hash<|MERGE_RESOLUTION|>--- conflicted
+++ resolved
@@ -1,9 +1,5 @@
 from abc import abstractmethod
 from typing import Any
-<<<<<<< HEAD
-=======
-from agogos.training import Trainer
->>>>>>> 96282992
 
 from joblib import hash
 
@@ -21,10 +17,6 @@
     """
 
     test_size: float = 0.2
-
-    def __post_init__(self) -> None:
-        """Post init method for the PretrainBlock class."""
-        super().__post_init__()
 
     @abstractmethod
     def train(
