from abc import abstractmethod
from typing import Any


class _Logger:
    """Logger abstract class for logging methods.
<<<<<<< HEAD

=======
    
>>>>>>> 00b5f15f
    This class is used to define the logging methods, the following of which should be overridden in the child class:
    - log_to_terminal(message: str): Log terminal method, if no logging override with empty.
    - log_to_debug(message: str): Log debug method, if no logging override with empty.
    - log_to_warning(message: str): Log warning method, if no logging override with empty.
    - log_to_external(message: dict[str, Any], **kwargs: Any): Log external method, if no logging override with empty.
    - external_define_metric(metric: str, metric_type: str): Define metric for external. Example: (wandb.define_metric("Training/Train Loss", summary="min"))
    """

    @abstractmethod
    def log_to_terminal(self, message: str) -> None:
        """Log terminal method, if no logging override with empty.

        :param message: The message to log."""
        raise NotImplementedError(
            f"Log terminal method not implemented for {self.__class__.__name__}"
        )

    @abstractmethod
    def log_to_debug(self, message: str) -> None:
        """Log debug method, if no logging override with empty.

        :param message: The message to log."""
        raise NotImplementedError(
            f"Log debug method not implemented for {self.__class__}"
        )

    @abstractmethod
    def log_to_warning(self, message: str) -> None:
        """Log warning method, if no logging override with empty.

        :param message: The message to log."""
        raise NotImplementedError(
            f"Log warning method not implemented for {self.__class__}"
        )

    @abstractmethod
    def log_to_external(self, message: dict[str, Any], **kwargs: Any) -> None:
        """Log external method, if no logging override with empty.

        :param message: The message to log."""
        raise NotImplementedError(
            f"Log external method not implemented for {self.__class__}"
        )

    @abstractmethod
    def external_define_metric(self, metric: str, metric_type: str) -> None:
        """Define metric for external. Example: (wandb.define_metric("Training/Train Loss", summary="min"))

        :param metric: The metric to define.
        :param metric_type: The type of the metric."""
        raise NotImplementedError(
            f"External define metric method not implemented for {self.__class__}"
        )<|MERGE_RESOLUTION|>--- conflicted
+++ resolved
@@ -4,11 +4,7 @@
 
 class _Logger:
     """Logger abstract class for logging methods.
-<<<<<<< HEAD
-
-=======
     
->>>>>>> 00b5f15f
     This class is used to define the logging methods, the following of which should be overridden in the child class:
     - log_to_terminal(message: str): Log terminal method, if no logging override with empty.
     - log_to_debug(message: str): Log debug method, if no logging override with empty.
