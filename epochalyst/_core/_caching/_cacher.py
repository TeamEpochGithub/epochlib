import glob
import os
import pickle
<<<<<<< HEAD
from typing import Any, Literal, TypedDict
=======
import sys
from typing import Any, TypedDict, Literal
>>>>>>> 1fc1a95c

try:
    import dask.array as da
    import dask.dataframe as dd
except ImportError:
    """User doesn't require these packages"""

try:
    import numpy as np
except ImportError:
    """User doesn't require these packages"""

try:
    import pandas as pd
except ImportError:
    """User doesn't require these packages"""

try:
    import polars as pl
except ImportError:
    """User doen't require these packages"""

from epochalyst._core._logging._logger import _Logger

if sys.version_info < (3, 11):
    from typing_extensions import NotRequired
else:
    from typing import NotRequired


class CacheArgs(TypedDict):
    """The cache arguments.

    Currently listed cache_args are supported. If more are required, create a new GitHub issue.

    The following keys are supported:
        - output_data_type: The type of the output data.
            - "dask_array": The output data is a Dask array.
            - "numpy_array": The output data is a NumPy array.
            - "pandas_dataframe": The output data is a Pandas dataframe.
            - "dask_dataframe": The output data is a Dask dataframe.
            - "polars_dataframe": The output data is a Polars dataframe.
        - storage_type: The type of the storage.
            - ".npy": The storage type is a NumPy file.
            - ".parquet": The storage type is a Parquet file.
            - ".csv": The storage type is a CSV file.
            - ".npy_stack": The storage type is a NumPy stack.
            - ".pkl": The storage type is a pickle file.
        - storage_path: The path to the storage.
        - read_args: The arguments for reading the data.
        - store_args: The arguments for storing the data.

    :param output_data_type: The type of the output data.
    :param storage_type: The type of the storage.
    :param storage_path: The path to the storage.
    :param read_args: The optional additional arguments for reading the data.
    :param store_args: The optional additional arguments for storing the data.
    """

    output_data_type: Literal[
        "dask_array",
        "numpy_array",
        "pandas_dataframe",
        "dask_dataframe",
        "polars_dataframe",
    ]
    storage_type: Literal[".npy", ".parquet", ".csv", ".npy_stack", ".pkl"]
    storage_path: str  # TODO(Jeffrey) Allow str | bytes | os.PathLike[str] | os.PathLike[bytes] instead of just str
    read_args: NotRequired[dict[str, Any]]
    store_args: NotRequired[dict[str, Any]]


class _Cacher(_Logger):
    """The cacher is a flexible class that allows for caching of any data.

    The cacher uses cache_args to determine if the data is already cached and if so, return the cached data.
    cache_args is a dictionary that contains the arguments to determine if the data is already cached.

    Methods
    -------
    .. code-block:: python
        def _cache_exists(name: str, cache_args: _CacheArgs | None = None) -> bool: # Check if the cache exists

        def _get_cache(name: str, cache_args: _CacheArgs | None = None) -> Any: # Load the cache

        def _store_cache(name: str, data: Any, cache_args: _CacheArgs | None = None) -> None: # Store data
    """

<<<<<<< HEAD
    def cache_exists(self, name: str, cache_args: _CacheArgs | None = None) -> bool:
=======
    def _cache_exists(self, name: str, cache_args: CacheArgs | None = None) -> bool:
>>>>>>> 1fc1a95c
        """Check if the cache exists.

        :param cache_args: The cache arguments.
        :return: True if the cache exists, False otherwise.
        """
        if not cache_args:
            return False

        # Check if cache_args contains storage type and storage path
        if "storage_type" not in cache_args or "storage_path" not in cache_args:
            raise ValueError("cache_args must contain storage_type and storage_path")

        storage_type = cache_args["storage_type"]
        storage_path = cache_args["storage_path"]

        self.log_to_debug(
            f"Checking if cache exists for type: {storage_type} and path: {storage_path}",
        )

        # If storage path does not end a slash, add it
        if storage_path[-1] != "/":
            storage_path += "/"

        # Check if path exists
        path_exists = False

        if storage_type == ".npy":
            path_exists = os.path.exists(storage_path + name + ".npy")
        elif storage_type == ".parquet":
            path_exists = os.path.exists(storage_path + name + ".parquet")
        elif storage_type == ".csv":
            # Check if the file exists or if there are any parts inside the folder
            path_exists = os.path.exists(storage_path + name + ".csv") or glob.glob(storage_path + name + "/*.part") != []
        elif storage_type == ".npy_stack":
            path_exists = os.path.exists(storage_path + name)
        elif storage_type == ".pkl":
            path_exists = os.path.exists(storage_path + name + ".pkl")

        self.log_to_debug(
            f"Cache exists is {path_exists} for type: {storage_type} and path: {storage_path}",
        )

        return path_exists

    def _get_cache(self, name: str, cache_args: CacheArgs | None = None) -> Any:
        """Load the cache.

        :param name: The name of the cache.
        :param cache_args: The cache arguments.
        :return: The cached data.
        """
        # Check if cache_args is empty
        if not cache_args:
            raise ValueError("cache_args is empty")

        # Check if storage type, storage_path and output_data_type are in cache_args
        if "storage_type" not in cache_args or "storage_path" not in cache_args or "output_data_type" not in cache_args:
            raise ValueError(
                "cache_args must contain storage_type, storage_path and output_data_type",
            )

        storage_type = cache_args["storage_type"]
        storage_path = cache_args["storage_path"]
        output_data_type = cache_args["output_data_type"]
        read_args = cache_args.get("read_args", {})

        # If storage path does not end a slash, add it
        if storage_path[-1] != "/":
            storage_path += "/"

        # Load the cache
        if storage_type == ".npy":
            # Check if output_data_type is supported and load cache to output_data_type
            self.log_to_debug(f"Loading .npy file from {storage_path + name}")
            if output_data_type == "numpy_array":
                return np.load(storage_path + name + ".npy", **read_args)
            elif output_data_type == "dask_array":
                return da.from_array(np.load(storage_path + name + ".npy"), **read_args)
            else:
                self.log_to_debug(
                    f"Invalid output data type: {output_data_type}, for loading .npy file.",
                )
                raise ValueError(
                    "output_data_type must be numpy_array or dask_array, other types not supported yet",
                )
        elif storage_type == ".parquet":
            # Check if output_data_type is supported and load cache to output_data_type
            self.log_to_debug(f"Loading .parquet file from {storage_path + name}")
            if output_data_type == "pandas_dataframe":
                return pd.read_parquet(storage_path + name + ".parquet", **read_args)
            elif output_data_type == "dask_dataframe":
                return dd.read_parquet(storage_path + name + ".parquet", **read_args)
            elif output_data_type == "numpy_array":
                return pd.read_parquet(
                    storage_path + name + ".parquet", **read_args
                ).to_numpy()
            elif output_data_type == "dask_array":
                return dd.read_parquet(
                    storage_path + name + ".parquet", **read_args
                ).to_dask_array()
            elif output_data_type == "polars_dataframe":
                return pl.read_parquet(storage_path + name + ".parquet", **read_args)
            else:
                self.log_to_debug(
                    f"Invalid output data type: {output_data_type}, for loading .parquet file.",
                )
                raise ValueError(
                    "output_data_type must be pandas_dataframe, dask_dataframe, numpy_array, dask_array, or polars_dataframe, other types not supported yet",
                )
        elif storage_type == ".csv":
            # Check if output_data_type is supported and load cache to output_data_type
            self.log_to_debug(f"Loading .csv file from {storage_path + name}")
            if output_data_type == "pandas_dataframe":
                return pd.read_csv(storage_path + name + ".csv", **read_args)
            elif output_data_type == "dask_dataframe":
                return dd.read_csv(storage_path + name + "/*.part", **read_args)
            elif output_data_type == "polars_dataframe":
                return pl.read_csv(storage_path + name + ".csv", **read_args)
            else:
                self.log_to_debug(
                    f"Invalid output data type: {output_data_type}, for loading .csv file.",
                )
                raise ValueError(
                    "output_data_type must be pandas_dataframe, dask_dataframe, or polars_dataframe, other types not supported yet",
                )
        elif storage_type == ".npy_stack":
            # Check if output_data_type is supported and load cache to output_data_type
            self.log_to_debug(f"Loading .npy_stack file from {storage_path + name}")
            if output_data_type == "dask_array":
                return da.from_npy_stack(storage_path + name, **read_args)
            else:
                self.log_to_debug(
                    f"Invalid output data type: {output_data_type}, for loading .npy_stack file.",
                )
                raise ValueError(
                    "output_data_type must be dask_array, other types not supported yet",
                )
        elif storage_type == ".pkl":
            # Load the pickle file
            self.log_to_debug(
                f"Loading pickle file from {storage_path + name + '.pkl'}",
            )
            return pickle.load(open(storage_path + name + ".pkl", "rb"), **read_args)
        else:
            self.log_to_debug(f"Invalid storage type: {storage_type}")
            raise ValueError(
                "storage_type must be .npy, .parquet, .csv, or .npy_stack, other types not supported yet",
            )

    def _store_cache(
<<<<<<< HEAD
        self,
        name: str,
        data: Any,
        cache_args: _CacheArgs | None = None,
=======
        self, name: str, data: Any, cache_args: CacheArgs | None = None
>>>>>>> 1fc1a95c
    ) -> None:
        """Store one set of data.

        :param name: The name of the cache.
        :param data: The data to store.
        :param cache_args: The cache arguments.
        """
        # Check if cache_args is empty
        if not cache_args:
            raise ValueError("cache_args is empty")

        # Check if storage type, storage_path and output_data_type are in cache_args
        if "storage_type" not in cache_args or "storage_path" not in cache_args or "output_data_type" not in cache_args:
            raise ValueError(
                "cache_args must contain storage_type, storage_path and output_data_type",
            )

        storage_type = cache_args["storage_type"]
        storage_path = cache_args["storage_path"]
        output_data_type = cache_args["output_data_type"]
        store_args = cache_args.get("store_args", {})

        # If storage path does not end a slash, add it
        if storage_path[-1] != "/":
            storage_path += "/"

        # Store the cache
        if storage_type == ".npy":
            # Check if output_data_type is supported and store cache to output_data_type
            self.log_to_debug(f"Storing .npy file to {storage_path + name}")
            if output_data_type == "numpy_array":
                np.save(storage_path + name + ".npy", data, **store_args)
            elif output_data_type == "dask_array":
                np.save(storage_path + name + ".npy", data.compute(), **store_args)
            else:
                self.log_to_debug(
                    f"Invalid output data type: {output_data_type}, for storing .npy file.",
                )
                raise ValueError(
                    "output_data_type must be numpy_array or dask_array, other types not supported yet",
                )
        elif storage_type == ".parquet":
            # Check if output_data_type is supported and store cache to output_data_type
            self.log_to_debug(f"Storing .parquet file to {storage_path + name}")
            if output_data_type == "pandas_dataframe":
                data.to_parquet(storage_path + name + ".parquet", **store_args)
            elif output_data_type == "dask_dataframe":
                data.to_parquet(storage_path + name + ".parquet", **store_args)
            elif output_data_type == "numpy_array":
                pd.DataFrame(data).to_parquet(
                    storage_path + name + ".parquet", **store_args
                )
            elif output_data_type == "dask_array":
                new_dd = dd.from_dask_array(data)
                new_dd = new_dd.rename(
                    columns={col: str(col) for col in new_dd.columns},
                )
                new_dd.to_parquet(storage_path + name + ".parquet", **store_args)
            elif output_data_type == "polars_dataframe":
                data.write_parquet(storage_path + name + ".parquet", **store_args)
            else:
                self.log_to_debug(
                    f"Invalid output data type: {output_data_type}, for storing .parquet file.",
                )
                raise ValueError(
                    "output_data_type must be pandas_dataframe, dask_dataframe, numpy_array, dask_array, or polars_dataframe, other types not supported yet",
                )
        elif storage_type == ".csv":
            # Check if output_data_type is supported and store cache to output_data_type
            self.log_to_debug(f"Storing .csv file to {storage_path + name}")
            if output_data_type == "pandas_dataframe":
                data.to_csv(
                    storage_path + name + ".csv", **({"index": False} | store_args)
                )
            elif output_data_type == "dask_dataframe":
                data.to_csv(storage_path + name, **({"index": False} | store_args))
            elif output_data_type == "polars_dataframe":
                data.write_csv(storage_path + name + ".csv", **store_args)
            else:
                self.log_to_debug(
                    f"Invalid output data type: {output_data_type}, for storing .csv file.",
                )
                raise ValueError(
                    "output_data_type must be pandas_dataframe, dask_dataframe, or polars_dataframe, other types not supported yet",
                )
        elif storage_type == ".npy_stack":
            # Check if output_data_type is supported and store cache to output_data_type
            self.log_to_debug(f"Storing .npy_stack file to {storage_path + name}")
            if output_data_type == "dask_array":
                da.to_npy_stack(storage_path + name, data, **store_args)
            else:
                self.log_to_debug(
                    f"Invalid output data type: {output_data_type}, for storing .npy_stack file.",
                )
                raise ValueError(
                    "output_data_type must be numpy_array other types not supported yet",
                )
        elif storage_type == ".pkl":
            # Store the pickle file
            self.log_to_debug(f"Storing pickle file to {storage_path + name + '.pkl'}")
            pickle.dump(
                data,
                open(storage_path + name + ".pkl", "wb"),
                **({"protocol": pickle.HIGHEST_PROTOCOL} | store_args),
            )
        else:
            self.log_to_debug(f"Invalid storage type: {storage_type}")
            raise ValueError(
                "storage_type must be .npy, .parquet, .csv or .npy_stack, other types not supported yet",
            )<|MERGE_RESOLUTION|>--- conflicted
+++ resolved
@@ -1,12 +1,8 @@
 import glob
 import os
 import pickle
-<<<<<<< HEAD
-from typing import Any, Literal, TypedDict
-=======
 import sys
 from typing import Any, TypedDict, Literal
->>>>>>> 1fc1a95c
 
 try:
     import dask.array as da
@@ -95,11 +91,7 @@
         def _store_cache(name: str, data: Any, cache_args: _CacheArgs | None = None) -> None: # Store data
     """
 
-<<<<<<< HEAD
-    def cache_exists(self, name: str, cache_args: _CacheArgs | None = None) -> bool:
-=======
     def _cache_exists(self, name: str, cache_args: CacheArgs | None = None) -> bool:
->>>>>>> 1fc1a95c
         """Check if the cache exists.
 
         :param cache_args: The cache arguments.
@@ -250,14 +242,7 @@
             )
 
     def _store_cache(
-<<<<<<< HEAD
-        self,
-        name: str,
-        data: Any,
-        cache_args: _CacheArgs | None = None,
-=======
         self, name: str, data: Any, cache_args: CacheArgs | None = None
->>>>>>> 1fc1a95c
     ) -> None:
         """Store one set of data.
 
